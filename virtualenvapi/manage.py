from os import linesep, environ
import os.path
import subprocess
import six

from virtualenvapi.util import split_package_name, to_unicode, get_env_path
from virtualenvapi.exceptions import VirtualenvCreationException, PackageInstallationException, PackageRemovalException, \
    VirtualenvPathNotFound


class VirtualEnvironment(object):

    def __init__(self, path=None, cache=None):

        if path is None:
            path = get_env_path()

        if not path:
            raise VirtualenvPathNotFound('Path for virtualenv is not define or virtualenv is not activate')

        # remove trailing slash so os.path.split() behaves correctly
        if path[-1] == os.path.sep:
            path = path[:-1]
        self.path = path
        self.env = environ.copy()
        if cache is not None:
            self.env['PIP_DOWNLOAD_CACHE'] = os.path.expanduser(os.path.expandvars(cache))

        # True if the virtual environment has been set up through open_or_create()
        self._ready = False

    def __str__(self):
        return six.u(self.path)

    @property
    def _pip_rpath(self):
        """The relative path (from environment root) to pip."""
        return os.path.join('bin', 'pip')

    @property
    def root(self):
        """The root directory that this virtual environment exists in."""
        return os.path.split(self.path)[0]

    @property
    def name(self):
        """The name of this virtual environment (taken from its path)."""
        return os.path.basename(self.path)

    @property
    def _logfile(self):
        """Absolute path of the log file for recording installation output."""
        return os.path.join(self.path, 'build.log')

    @property
    def _errorfile(self):
        """Absolute path of the log file for recording installation errors."""
        return os.path.join(self.path, 'build.err')

    def _create(self):
        """Executes `virtualenv` to create a new environment."""
        proc = subprocess.Popen(['virtualenv', self.name], cwd=self.root, stdout=subprocess.PIPE, stderr=subprocess.PIPE)
        output, error = proc.communicate()
        returncode = proc.returncode
        if returncode:
            raise VirtualenvCreationException((returncode, output, self.name))
        self._write_to_log(output, truncate=True)
        self._write_to_error(error, truncate=True)

    def _execute(self, args, log=True):
        """Executes the given command inside the environment and returns the output."""
        if not self._ready:
            self.open_or_create()
        output = ''
        error = ''
        try:
            proc = subprocess.Popen(args, cwd=self.path, env=self.env, stdout=subprocess.PIPE, stderr=subprocess.PIPE)
            output, error = proc.communicate()
            returncode = proc.returncode
            if returncode:
                raise subprocess.CalledProcessError(returncode, proc, (output, error))
            return to_unicode(output)
        except OSError as e:
            # raise a more meaningful error with the program name
            prog = args[0]
            if prog[0] != os.sep:
                prog = os.path.join(self.path, prog)
            raise OSError('%s: %s' % (prog, six.u(e)))
        except subprocess.CalledProcessError as e:
            output, error = e.output
            e.output = output
            raise e
        finally:
            if log:
                try:
                    self._write_to_log(to_unicode(output))
                    self._write_to_error(to_unicode(error))
                except NameError:
                    pass  # We tried

    def _write_to_log(self, s, truncate=False):
        """Writes the given output to the log file, appending unless `truncate` is True."""
        # if truncate is True, set write mode to truncate
        with open(self._logfile, 'w' if truncate else 'a') as fp:
            fp.writelines((to_unicode(s).encode('utf-8') if six.PY2 else to_unicode(s), ))

    def _write_to_error(self, s, truncate=False):
        """Writes the given output to the error file, appending unless `truncate` is True."""
        # if truncate is True, set write mode to truncate
        with open(self._errorfile, 'w' if truncate else 'a') as fp:
            fp.writelines((to_unicode(s).encode('utf-8') if six.PY2 else to_unicode(s)), )

    def _pip_exists(self):
        """Returns True if pip exists inside the virtual environment. Can be
        used as a naive way to verify that the environment is installed."""
        return os.path.isfile(os.path.join(self.path, self._pip_rpath))

    def open_or_create(self):
        """Attempts to open the virtual environment or creates it if it
        doesn't exist.
        XXX this should probably be expanded to do some proper checking?"""
        if not self._pip_exists():
            self._create()
        self._ready = True

    def install(self, package, force=False, upgrade=False, options=[]):
        """Installs the given package (given in pip's package syntax) 
        into this virtual environment only if it is not already installed.
        If `force` is True, force an installation. If `upgrade` is True,
        attempt to upgrade the package in question. If both `force` and
        `upgrade` are True, reinstall the package and its dependencies.
        The `options` is a list of strings that can be used to pass to
        pip."""
        if not (force or upgrade) and self.is_installed(package):
            self._write_to_log('%s is already installed, skipping (use force=True to override)' % package)
            return
        if not isinstance(options, list):
            raise ValueError("Options must be a list of strings.")
        if upgrade:
            options += ['--upgrade']
            if force:
                options += ['--force-reinstall']
        elif force:
            options += ['--ignore-installed']
        try:
            self._execute([self._pip_rpath, 'install', package] + options)
        except subprocess.CalledProcessError as e:
            raise PackageInstallationException((e.returncode, e.output, package))

    def uninstall(self, package):
        """Uninstalls the given package (given in pip's package syntax) from
        this virtual environment."""
        if not self.is_installed(package):
            self._write_to_log('%s is not installed, skipping')
            return
        try:
            self._execute([self._pip_rpath, 'uninstall', '-y', package])
        except subprocess.CalledProcessError as e:
            raise PackageRemovalException((e.returncode, e.output, package))

    def is_installed(self, package):
        """Returns True if the given package (given in pip's package syntax)
        is installed in the virtual environment."""
        if package.endswith('.git'):
            pkg_name = os.path.split(package)[1][:-4]
            return pkg_name in self.installed_package_names
        pkg_tuple = split_package_name(package)
        if pkg_tuple[1] is not None:
            return pkg_tuple in self.installed_packages
        else:
            return pkg_tuple[0] in self.installed_package_names

    def upgrade(self, package, force=False):
        """Shortcut method to upgrade a package. If `force` is set to True,
        the package and all of its dependencies will be reinstalled, otherwise
        if the package is up to date, this command is a no-op."""
        self.install(package, upgrade=True, force=force)

    def search(self, term):
        packages = []
        results = self._execute([self._pip_rpath, 'search', term], log=False)  # Don't want to log searches
        for result in results.split(linesep):
            try:
                name, description = result.split(six.u(' - '), 1)
                name, description = name.strip(), description.strip()
                if not name:
                    name, description = packages[-1]
                    packages[-1] = (name, description + six.u(' ') + result.strip())
                else:
                    packages.append((name.strip(), description.strip()))
            except ValueError:
                name, description = packages[-1]
                packages[-1] = (name, description + six.u(' ') + result.strip())
        return packages

    def search_names(self, term):
        return [name for name, description in self.search(term)]

    @property
    def installed_packages(self):
<<<<<<< HEAD
        """List of all packages that are installed in this environment."""
        pkgs = []  #: [(name, ver), ..]
        l = self._execute([self._pip_rpath, 'freeze', '-l']).split(linesep)
        for p in l:
            if p == '':
                continue
            pkgs.append(split_package_name(p))
        return pkgs
=======
        """
        List of all packages that are installed in this environment.
        return [(name, ver), ..]
        """
        return list(map(split_package_name,
                        filter(None, self._execute([self._pip_rpath, 'freeze', '-l']).split(linesep))))
>>>>>>> 38290bec

    @property
    def installed_package_names(self):
        """List of all package names that are installed in this environment."""
        return [name.lower() for name, _ in self.installed_packages]<|MERGE_RESOLUTION|>--- conflicted
+++ resolved
@@ -198,23 +198,12 @@
 
     @property
     def installed_packages(self):
-<<<<<<< HEAD
-        """List of all packages that are installed in this environment."""
-        pkgs = []  #: [(name, ver), ..]
-        l = self._execute([self._pip_rpath, 'freeze', '-l']).split(linesep)
-        for p in l:
-            if p == '':
-                continue
-            pkgs.append(split_package_name(p))
-        return pkgs
-=======
         """
-        List of all packages that are installed in this environment.
-        return [(name, ver), ..]
+        List of all packages that are installed in this environment in
+        the format [(name, ver), ..].
         """
-        return list(map(split_package_name,
-                        filter(None, self._execute([self._pip_rpath, 'freeze', '-l']).split(linesep))))
->>>>>>> 38290bec
+        return list(map(split_package_name, filter(None, self._execute(
+                [self._pip_rpath, 'freeze', '-l']).split(linesep))))
 
     @property
     def installed_package_names(self):
